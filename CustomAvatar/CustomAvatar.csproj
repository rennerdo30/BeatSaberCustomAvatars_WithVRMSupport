--- conflicted
+++ resolved
@@ -52,23 +52,15 @@
   </PropertyGroup>
   <ItemGroup>
     <Reference Include="Assembly-CSharp, Version=0.0.0.0, Culture=neutral, PublicKeyToken=null">
-<<<<<<< HEAD
     </Reference>
     <Reference Include="BeatSaberCustomUI">
     </Reference>
     <Reference Include="IllusionPlugin, Version=1.0.0.0, Culture=neutral, PublicKeyToken=null">
-=======
-      <HintPath>..\..\..\SteamLibrary\SteamApps\common\Beat Saber\Beat Saber_Data\Managed\Assembly-CSharp.dll</HintPath>
-    </Reference>
-    <Reference Include="IllusionPlugin, Version=1.0.0.0, Culture=neutral, PublicKeyToken=null">
-      <HintPath>..\..\..\SteamLibrary\SteamApps\common\Beat Saber\Beat Saber_Data\Managed\IllusionPlugin.dll</HintPath>
->>>>>>> 8e038f12
     </Reference>
     <Reference Include="System" />
     <Reference Include="System.Core" />
     <Reference Include="System.Data" />
     <Reference Include="System.Xml" />
-<<<<<<< HEAD
     <Reference Include="TextMeshPro-1.0.55.2017.1.0b12, Version=0.0.0.0, Culture=neutral, processorArchitecture=MSIL">
       <SpecificVersion>False</SpecificVersion>
     </Reference>
@@ -81,34 +73,6 @@
     <Reference Include="UnityEngine.PhysicsModule, Version=0.0.0.0, Culture=neutral, PublicKeyToken=null" />
     <Reference Include="UnityEngine.UI, Version=1.0.0.0, Culture=neutral, processorArchitecture=MSIL">
       <SpecificVersion>False</SpecificVersion>
-=======
-    <Reference Include="UnityEngine, Version=0.0.0.0, Culture=neutral, PublicKeyToken=null">
-      <HintPath>..\..\..\SteamLibrary\SteamApps\common\Beat Saber\Beat Saber_Data\Managed\UnityEngine.dll</HintPath>
-    </Reference>
-    <Reference Include="UnityEngine.AnimationModule, Version=0.0.0.0, Culture=neutral, PublicKeyToken=null">
-      <HintPath>..\..\..\SteamLibrary\SteamApps\common\Beat Saber\Beat Saber_Data\Managed\UnityEngine.AnimationModule.dll</HintPath>
-    </Reference>
-    <Reference Include="UnityEngine.AssetBundleModule, Version=0.0.0.0, Culture=neutral, PublicKeyToken=null">
-      <HintPath>..\..\..\SteamLibrary\SteamApps\common\Beat Saber\Beat Saber_Data\Managed\UnityEngine.AssetBundleModule.dll</HintPath>
-    </Reference>
-    <Reference Include="UnityEngine.AudioModule, Version=0.0.0.0, Culture=neutral, PublicKeyToken=null">
-      <HintPath>..\..\..\SteamLibrary\SteamApps\common\Beat Saber\Beat Saber_Data\Managed\UnityEngine.AudioModule.dll</HintPath>
-    </Reference>
-    <Reference Include="UnityEngine.CoreModule, Version=0.0.0.0, Culture=neutral, PublicKeyToken=null">
-      <HintPath>..\..\..\SteamLibrary\SteamApps\common\Beat Saber\Beat Saber_Data\Managed\UnityEngine.CoreModule.dll</HintPath>
-    </Reference>
-    <Reference Include="UnityEngine.ParticleSystemModule, Version=0.0.0.0, Culture=neutral, PublicKeyToken=null">
-      <HintPath>..\..\..\SteamLibrary\SteamApps\common\Beat Saber\Beat Saber_Data\Managed\UnityEngine.ParticleSystemModule.dll</HintPath>
-    </Reference>
-    <Reference Include="UnityEngine.PhysicsModule, Version=0.0.0.0, Culture=neutral, PublicKeyToken=null">
-      <HintPath>..\..\..\SteamLibrary\SteamApps\common\Beat Saber\Beat Saber_Data\Managed\UnityEngine.PhysicsModule.dll</HintPath>
-    </Reference>
-    <Reference Include="UnityEngine.VRModule, Version=0.0.0.0, Culture=neutral, PublicKeyToken=null">
-      <HintPath>..\..\..\SteamLibrary\SteamApps\common\Beat Saber\Beat Saber_Data\Managed\UnityEngine.VRModule.dll</HintPath>
-    </Reference>
-    <Reference Include="UnityEngine.XRModule, Version=0.0.0.0, Culture=neutral, PublicKeyToken=null">
-      <HintPath>..\..\..\SteamLibrary\SteamApps\common\Beat Saber\Beat Saber_Data\Managed\UnityEngine.XRModule.dll</HintPath>
->>>>>>> 8e038f12
     </Reference>
     <Reference Include="UnityEngine.VRModule, Version=0.0.0.0, Culture=neutral, PublicKeyToken=null" />
     <Reference Include="UnityEngine.XRModule, Version=0.0.0.0, Culture=neutral, PublicKeyToken=null" />
@@ -173,13 +137,7 @@
     <Compile Include="VRIK\Warning.cs" />
   </ItemGroup>
   <Import Project="$(MSBuildToolsPath)\Microsoft.CSharp.targets" />
-<<<<<<< HEAD
   <PropertyGroup>
     <PostBuildEvent>copy "$(TargetDir)$(TargetName).dll" "$(BeatSaberDir)\Plugins\"</PostBuildEvent>
   </PropertyGroup>
-=======
-  <Target Name="AfterBuild">
-    <Copy SourceFiles="$(OutputPath)CustomAvatar.dll" DestinationFolder="F:\SteamLibrary\SteamApps\common\Beat Saber\Plugins\" ContinueOnError="true" />
-  </Target>
->>>>>>> 8e038f12
 </Project>